"""
Save media files.
"""
from __future__ import (absolute_import, division,
                        print_function, unicode_literals)
import os
import sys
from datetime import datetime
import tarfile
import tempfile
from optparse import make_option
import re

from django.conf import settings
from django.core.management.base import CommandError

from dbbackup.management.commands._base import BaseDbBackupCommand
from dbbackup import utils
from dbbackup.storage.base import BaseStorage
from dbbackup.storage.base import StorageError
from dbbackup import settings as dbbackup_settings


<<<<<<< HEAD
class Command(BaseCommand):
=======
class Command(BaseDbBackupCommand):
>>>>>>> 2561c38b
    help = "backup_media [--encrypt] [--clean] [--no-compress] " \
    "--servername SERVER_NAME"
    option_list = BaseDbBackupCommand.option_list + (
        make_option("-c", "--clean", help="Clean up old backup files", action="store_true", default=False),
        make_option("-s", "--servername", help="Specify server name to include in backup filename"),
        make_option("-e", "--encrypt", help="Encrypt the backup files", action="store_true", default=False),
        make_option("-x", "--no-compress", help="Do not compress the archive", action="store_true", default=False),
    )

    @utils.email_uncaught_exception
    def handle(self, *args, **options):
        try:
            self.servername = options.get('servername')
            self.storage = BaseStorage.storage_factory()

            self.backup_mediafiles(
                options.get('encrypt'),
                options.get('no_compress')^True)

            if options.get('clean'):
                self.cleanup_old_backups()

        except StorageError as err:
            raise CommandError(err)

    def backup_mediafiles(self, encrypt, compress):
        source_dir = self.get_source_dir()
        if not source_dir:
            self.stderr.write("No media source dir configured.")
            sys.exit(0)
        self.log("Backing up media files in %s" % source_dir, 1)
        output_file = self.create_backup_file(
            source_dir,
            self.get_backup_basename(
                compress=compress
            ),
            compress=compress
        )

        if encrypt:
            encrypted_file = utils.encrypt_file(output_file)
            output_file = encrypted_file

        self.log("  Backup tempfile created: %s (%s)" % (output_file.name, utils.handle_size(output_file)), 1)
        self.log("  Writing file to %s: %s" % (self.storage.name, self.storage.backup_dir), 1)
        self.storage.write_file(
            output_file,
            self.get_backup_basename(
                compress=compress)
        )

    def get_backup_basename(self, **kwargs):
        # TODO: use DBBACKUP_FILENAME_TEMPLATE
        server_name = self.get_servername()
        if server_name:
            server_name = '-%s' % server_name

        return '%s%s-%s.media.tar%s' % (
            self.get_databasename(),
            server_name,
            datetime.now().strftime(dbbackup_settings.DATE_FORMAT),
            ('.gz' if kwargs.get('compress') else '')
        )

    def get_databasename(self):
        # TODO: WTF is this??
        return settings.DATABASES['default']['NAME']

    def create_backup_file(self, source_dir, backup_basename, **kwargs):
        temp_dir = tempfile.mkdtemp(dir = dbbackup_settings.TMP_DIR)
        try:
            backup_filename = os.path.join(temp_dir, backup_basename)
            try:
                tar_file = tarfile.open(backup_filename, 'w|gz') \
                if kwargs.get('compress') \
                else tarfile.open(backup_filename, 'w')

                try:
                    tar_file.add(source_dir)
                finally:
                    tar_file.close()

                return utils.create_spooled_temporary_file(backup_filename)
            finally:
                if os.path.exists(backup_filename):
                    os.remove(backup_filename)
        finally:
            os.rmdir(temp_dir)

    def get_source_dir(self):
        return dbbackup_settings.MEDIA_PATH

    def cleanup_old_backups(self):
        """ Cleanup old backups, keeping the number of backups specified by
        DBBACKUP_CLEANUP_KEEP and any backups that occur on first of the month.
        """
        self.log("Cleaning Old Backups for media files", 1)

        file_list = self.get_backup_file_list()

        for backup_date, filename in file_list[0:-dbbackup_settings.CLEANUP_KEEP_MEDIA]:
            if int(backup_date.strftime("%d")) != 1:
                self.log("  Deleting: %s" % filename, 1)
                self.storage.delete_file(filename)

    def get_backup_file_list(self):
        """ Return a list of backup files including the backup date. The result is a list of tuples (datetime, filename).
            The list is sorted by date.
        """
        server_name = self.get_servername()
        if server_name:
            server_name = '-%s' % server_name

        media_re = re.compile(r'^%s%s-(.*)\.media\.tar(?:\.gz)?(?:\.\d+)?$' %
            re.escape(self.get_databasename()), re.escape(server_name))

        def is_media_backup(filename):
            return media_re.search(filename)

        def get_datetime_from_filename(filename):
            datestr = media_re.findall(filename)[0]
            return datetime.strptime(datestr, dbbackup_settings.DATE_FORMAT)

        file_list = [
            (get_datetime_from_filename(os.path.basename(f)), f)
            for f in self.storage.list_directory()
            if is_media_backup(os.path.basename(f))
        ]
        return sorted(file_list, key=lambda v: v[0])

    def get_servername(self):
        return self.servername or dbbackup_settings.SERVER_NAME<|MERGE_RESOLUTION|>--- conflicted
+++ resolved
@@ -21,11 +21,7 @@
 from dbbackup import settings as dbbackup_settings
 
 
-<<<<<<< HEAD
-class Command(BaseCommand):
-=======
 class Command(BaseDbBackupCommand):
->>>>>>> 2561c38b
     help = "backup_media [--encrypt] [--clean] [--no-compress] " \
     "--servername SERVER_NAME"
     option_list = BaseDbBackupCommand.option_list + (
